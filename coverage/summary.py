"""Summary reporting"""

import sys

from coverage.report import Reporter
from coverage.results import Numbers
from coverage.misc import NotPython


class SummaryReporter(Reporter):
    """A reporter for writing the summary report."""

    def __init__(self, coverage, config):
        super(SummaryReporter, self).__init__(coverage, config)
        self.branches = coverage.data.has_arcs()
        self.callers = coverage.data.has_calling_tests()

    def report(self, morfs, outfile=None):
        """Writes a report summarizing coverage statistics per module.

        `outfile` is a file object to write the summary to.

        """
        self.find_code_units(morfs)

        # Prepare the formatting strings
        max_name = max([len(cu.name) for cu in self.code_units] + [5])
        fmt_name = "%%- %ds  " % max_name
        fmt_err = "%s   %s: %s\n"
        header = (fmt_name % "Name") + " Stmts   Miss"
        fmt_coverage = fmt_name + "%6d %6d"
        if self.branches:
            header += " Branch BrPart"
            fmt_coverage += " %6d %6d"
        if self.callers:
            header += " Callers"
            fmt_coverage += " %6d"
        width100 = Numbers.pc_str_width()
        header += "%*s" % (width100+4, "Cover")
        fmt_coverage += "%%%ds%%%%" % (width100+3,)
        if self.config.show_missing:
            header += "   Missing"
            fmt_coverage += "   %s"
        rule = "-" * len(header) + "\n"
        header += "\n"
        fmt_coverage += "\n"

        if not outfile:
            outfile = sys.stdout

        # Write the header
        outfile.write(header)
        outfile.write(rule)

        total = Numbers()

        for cu in self.code_units:
            try:
                analysis = self.coverage._analyze(cu)
                nums = analysis.numbers
                args = (cu.name, nums.n_statements, nums.n_missing)
                if self.branches:
<<<<<<< HEAD
                    args += (nums.n_branches, nums.n_missing_branches)
                if self.callers:
                    args += (nums.n_callers,)
=======
                    args += (nums.n_branches, nums.n_partial_branches)
>>>>>>> 5c03ff61
                args += (nums.pc_covered_str,)
                if self.config.show_missing:
                    missing_fmtd = analysis.missing_formatted()
                    if self.branches:
                        branches_fmtd = analysis.arcs_missing_formatted()
                        if branches_fmtd:
                            if missing_fmtd:
                                missing_fmtd += ", "
                            missing_fmtd += branches_fmtd
                    args += (missing_fmtd,)
                outfile.write(fmt_coverage % args)
                total += nums
            except KeyboardInterrupt:                   # pragma: not covered
                raise
            except Exception:
                report_it = not self.config.ignore_errors
                if report_it:
                    typ, msg = sys.exc_info()[:2]
                    if typ is NotPython and not cu.should_be_python():
                        report_it = False
                if report_it:
                    outfile.write(fmt_err % (cu.name, typ.__name__, msg))

        if total.n_files > 1:
            outfile.write(rule)
            args = ("TOTAL", total.n_statements, total.n_missing)
            if self.branches:
<<<<<<< HEAD
                args += (total.n_branches, total.n_missing_branches)
            if self.callers:
                args += (total.n_callers,)
=======
                args += (total.n_branches, total.n_partial_branches)
>>>>>>> 5c03ff61
            args += (total.pc_covered_str,)
            if self.config.show_missing:
                args += ("",)
            outfile.write(fmt_coverage % args)

            # from pprint import pformat
            # print(pformat(total.calling_tests))

        return total.pc_covered<|MERGE_RESOLUTION|>--- conflicted
+++ resolved
@@ -60,13 +60,9 @@
                 nums = analysis.numbers
                 args = (cu.name, nums.n_statements, nums.n_missing)
                 if self.branches:
-<<<<<<< HEAD
-                    args += (nums.n_branches, nums.n_missing_branches)
+                    args += (nums.n_branches, nums.n_partial_branches)
                 if self.callers:
                     args += (nums.n_callers,)
-=======
-                    args += (nums.n_branches, nums.n_partial_branches)
->>>>>>> 5c03ff61
                 args += (nums.pc_covered_str,)
                 if self.config.show_missing:
                     missing_fmtd = analysis.missing_formatted()
@@ -94,13 +90,9 @@
             outfile.write(rule)
             args = ("TOTAL", total.n_statements, total.n_missing)
             if self.branches:
-<<<<<<< HEAD
-                args += (total.n_branches, total.n_missing_branches)
+                args += (total.n_branches, total.n_partial_branches)
             if self.callers:
                 args += (total.n_callers,)
-=======
-                args += (total.n_branches, total.n_partial_branches)
->>>>>>> 5c03ff61
             args += (total.pc_covered_str,)
             if self.config.show_missing:
                 args += ("",)
