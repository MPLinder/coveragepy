--- conflicted
+++ resolved
@@ -142,12 +142,8 @@
 
         # Defaults for [run]
         self.branch = False
-<<<<<<< HEAD
         self.callers = False
-        self.coroutine = None
-=======
         self.concurrency = None
->>>>>>> 5c03ff61
         self.cover_pylib = False
         self.data_file = ".coverage"
         self.parallel = False
@@ -233,12 +229,8 @@
 
         # [run]
         ('branch', 'run:branch', 'boolean'),
-<<<<<<< HEAD
         ('callers', 'run:callers', 'boolean'),
-        ('coroutine', 'run:coroutine'),
-=======
         ('concurrency', 'run:concurrency'),
->>>>>>> 5c03ff61
         ('cover_pylib', 'run:cover_pylib', 'boolean'),
         ('data_file', 'run:data_file'),
         ('debug', 'run:debug', 'list'),
