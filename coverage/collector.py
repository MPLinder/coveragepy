--- conflicted
+++ resolved
@@ -51,11 +51,7 @@
     _collectors = []
 
     def __init__(self,
-<<<<<<< HEAD
-        should_trace, check_include, timid, branch, warn, coroutine, record_callers=False
-=======
-        should_trace, check_include, timid, branch, warn, concurrency,
->>>>>>> 5c03ff61
+        should_trace, check_include, timid, branch, warn, concurrency, record_callers=False
     ):
         """Create a collector.
 
@@ -88,12 +84,8 @@
         self.warn = warn
         self.branch = branch
         self.threading = None
-<<<<<<< HEAD
         self.record_callers = record_callers or False
-        self.coroutine = coroutine
-=======
         self.concurrency = concurrency
->>>>>>> 5c03ff61
 
         self.concur_id_func = None
 
